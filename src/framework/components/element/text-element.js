pc.extend(pc, function () {

    var TextElement = function TextElement (element) {
        this._element = element;
        this._system = element.system;
        this._entity = element.entity;

        // public
        this._text = "";

        this._fontAsset = null;
        this._font = null;

        this._color = new pc.Color(1,1,1,1);

        this._spacing = 1;
        this._fontSize = 32;
        this._lineHeight = 32;

        this._alignment = new pc.Vec2(0.5, 0.5);

        this._autoWidth = true;
        this._autoHeight = true;

        this.width = 0;
        this.height = 0;

        // private
        this._node = new pc.GraphNode();
        this._model = new pc.Model();
        this._model.graph = this._node;
        this._entity.addChild(this._node);

        this._meshInfo = [];
        this._material = null;

        this._noResize = false; // flag used to disable resizing events

        // initialize based on screen
        this._onScreenChange(this._element.screen);

        // start listening for element events
        element.on('resize', this._onParentResize, this);
        this._element.on('set:screen', this._onScreenChange, this);
        element.on('screen:set:screenspace', this._onScreenSpaceChange, this);
        element.on('set:draworder', this._onDrawOrderChange, this);
        element.on('set:pivot', this._onPivotChange, this);
    };

    pc.extend(TextElement.prototype, {
        destroy: function () {
            if (this._model) {
                this._element.removeModelFromLayers(this._model);
                this._model.destroy();
                this._model = null;
            }

            this._element.off('resize', this._onParentResize, this);
            this._element.off('set:screen', this._onScreenChange, this);
            this._element.off('screen:set:screenspace', this._onScreenSpaceChange, this);
            this._element.off('set:draworder', this._onDrawOrderChange, this);
            this._element.off('set:pivot', this._onPivotChange, this);
        },

        _onParentResize: function (width, height) {
            if (this._noResize) return;
            if (this._font) this._updateText(this._text);
        },

        _onScreenChange: function (screen) {
            if (screen) {
                this._updateMaterial(screen.screen.screenSpace);
            } else {
                this._updateMaterial(false);
            }
        },

        _onScreenSpaceChange: function (value) {
            this._updateMaterial(value);
        },

        _onDrawOrderChange: function (order) {
            this._drawOrder = order;

            if (this._model) {
                for (var i = 0, len = this._model.meshInstances.length; i<len; i++) {
                    this._model.meshInstances[i].drawOrder = order;
                }
            }
        },

        _onPivotChange: function (pivot) {
            if (this._font)
                this._updateText();
        },

        _updateText: function (text) {
            if (text === undefined) text = this._text;

            var textLength = text.length;
            // handle null string
            if (textLength === 0) {
                textLength = 1;
                text = " ";
            }

            var charactersPerTexture = {};

<<<<<<< HEAD
                if (this._mesh) {
                    // remove model from scene
                    this._element.removeModelFromLayers(this._model);
=======
            for (var i = 0; i<textLength; i++) {
                var code = text.charCodeAt(i);
                var info = this._font.data.chars[code];
                if (! info) continue;

                var map = info.map;

                if (! charactersPerTexture[map])
                    charactersPerTexture[map] = 0;

                charactersPerTexture[map]++;
            }

            var removedModel = ! this._system.app.scene.containsModel(this._model);

            var screenSpace = (this._element.screen && this._element.screen.screen.screenSpace);

            for (var i = 0, len = this._meshInfo.length; i<len; i++) {
                var l = charactersPerTexture[i] || 0;
                var meshInfo = this._meshInfo[i];

                if (meshInfo.count !== l) {
                    if (! removedModel) {
                        this._system.app.scene.removeModel(this._model);
                        removedModel = true;
                    }

                    meshInfo.count = l;
                    meshInfo.positions.length = meshInfo.normals.length = l*3*4;
                    meshInfo.indices.length = l*3*2;
                    meshInfo.uvs.length = l*2*4;
>>>>>>> d2c4d529

                    // destroy old mesh
                    if (meshInfo.meshInstance) {
                        this._removeMeshInstance(meshInfo.meshInstance);
                    }

                    // if there are no letters for this mesh continue
                    if (l === 0) {
                        meshInfo.meshInstance = null;
                        continue;
                    }

                    // set up indices and normals whose values don't change when we call _updateMeshes
                    for (var v = 0; v < l; v++) {
                        // create index and normal arrays since they don't change
                        // if the length doesn't change
                        meshInfo.indices[v*3*2+0] = v*4;
                        meshInfo.indices[v*3*2+1] = v*4 + 1;
                        meshInfo.indices[v*3*2+2] = v*4 + 3;
                        meshInfo.indices[v*3*2+3] = v*4 + 2;
                        meshInfo.indices[v*3*2+4] = v*4 + 3;
                        meshInfo.indices[v*3*2+5] = v*4 + 1;

                        meshInfo.normals[v*4*3+0] = 0;
                        meshInfo.normals[v*4*3+1] = 0;
                        meshInfo.normals[v*4*3+2] = -1;

                        meshInfo.normals[v*4*3+3] = 0;
                        meshInfo.normals[v*4*3+4] = 0;
                        meshInfo.normals[v*4*3+5] = -1;

                        meshInfo.normals[v*4*3+6] = 0;
                        meshInfo.normals[v*4*3+7] = 0;
                        meshInfo.normals[v*4*3+8] = -1;

                        meshInfo.normals[v*4*3+9] = 0;
                        meshInfo.normals[v*4*3+10] = 0;
                        meshInfo.normals[v*4*3+11] = -1;
                    }

                    var mesh = pc.createMesh(this._system.app.graphicsDevice, meshInfo.positions, {uvs: meshInfo.uvs, normals: meshInfo.normals, indices: meshInfo.indices});

                    var mi = new pc.MeshInstance(this._node, mesh, this._material);
                    mi.castShadow = false;
                    mi.receiveShadow = false;

                    mi.drawOrder = this._drawOrder;
                    if (screenSpace) {
                        mi.layer = pc.scene.LAYER_HUD;
                    }
                    mi.screenSpace = screenSpace;
                    mi.setParameter("texture_msdfMap", this._font.textures[i]);
                    mi.setParameter("material_emissive", this._color.data3);
                    mi.setParameter("material_opacity", this._color.data[3]);
                    mi.setParameter("font_sdfIntensity", this._font.intensity);
                    mi.setParameter("font_pxrange", this._getPxRange(this._font));
                    mi.setParameter("font_textureWidth", this._font.data.info.maps[i].width);

                    meshInfo.meshInstance = mi;

                    this._model.meshInstances.push(mi);
                }
            }

            if (removedModel && this._element.enabled && this._entity.enabled) {
                this._system.app.scene.addModel(this._model);
            }

            this._updateMeshes(text);
        },

        _removeMeshInstance: function (meshInstance) {
            var oldMesh = meshInstance.mesh;
            if (oldMesh) {
                if (oldMesh.vertexBuffer) {
                    oldMesh.vertexBuffer.destroy();
                }
<<<<<<< HEAD
                this._meshInstance.screenSpace = screenSpace;
                this._meshInstance.setParameter("texture_msdfMap", this._font.texture);
                this._meshInstance.setParameter("material_emissive", this._color.data3);
                this._meshInstance.setParameter("material_opacity", this._color.data[3]);
                this._meshInstance.setParameter("font_sdfIntensity", this._font.intensity);
                this._meshInstance.setParameter("font_pxrange", this._getPxRange(this._font));
                this._meshInstance.setParameter("font_textureWidth", this._font.data.info.width);

                // add model to sceen
                if (this._entity.enabled && this._element.enabled) {
                    this._element.addModelToLayers(this._model);
=======
                if (oldMesh.indexBuffer) {
                    for (var ib = 0, iblen = oldMesh.indexBuffer.length; ib<iblen; ib++)
                        oldMesh.indexBuffer[ib].destroy();
>>>>>>> d2c4d529
                }
            }

            var idx = this._model.meshInstances.indexOf(meshInstance);
            if (idx !== -1)
                this._model.meshInstances.splice(idx, 1);
        },

        _updateMaterial: function (screenSpace) {
            var layer;

            if (screenSpace) {
                this._material = this._system.defaultScreenSpaceTextMaterial;
                layer = pc.scene.LAYER_HUD;
            } else {
                this._material = this._system.defaultTextMaterial;
                layer = pc.scene.LAYER_WORLD;
            }

            if (this._model) {
                for (var i = 0, len = this._model.meshInstances.length; i<len; i++) {
                    var mi = this._model.meshInstances[i];
                    mi.layer = layer;
                    mi.material = this._material;
                    mi.screenSpace = screenSpace;
                }
            }
        },

        _updateMeshes: function (text) {
            var json = this._font.data;

            this.width = 0;
            this.height = 0;
            var lineWidths = [];

            var l = text.length;
            var _x = 0; // cursors
            var _y = 0;
            var _z = 0;

            var lines = 1;
            var lastLine = 0;

            // todo: move this into font asset?
            // calculate max font extents from all available chars
            var fontMinY = 0;
            var fontMaxY = 0;
            var scale = 1;
            var MAGIC = 32;

            var char, data, i;

            // TODO: Optimize this as it loops through all the chars in the asset
            // every time the text changes...
            for (char in json.chars) {
                data = json.chars[char];
                scale = (data.height / MAGIC) * this._fontSize / data.height;
                if (data.bounds) {
                    fontMinY = Math.min(fontMinY, data.bounds[1] * scale);
                    fontMaxY = Math.max(fontMaxY, data.bounds[3] * scale);
                }
            }

            for (i = 0; i < this._meshInfo.length; i++) {
                this._meshInfo[i].quad = 0;
                this._meshInfo[i].lines = {};
            }

            for (i = 0; i < l; i++) {
                char = text.charCodeAt(i);

                if (char === 10 || char === 13) {
                    // add forced line-break
                    _y -= this._lineHeight;
                    _x = 0;
                    lines++;
                    lastLine = lines;
                    lineWidths.push(0);
                    continue;
                }

                lineWidths[lines-1] = 0;

                var x = 0;
                var y = 0;
                var advance = 0;
                var quadsize = 1;
                var glyphMinX = 0;
                var glyphWidth = 0;

                data = json.chars[char];
                if (data && data.scale) {
                    var size = (data.width + data.height) / 2;
                    scale = (size/MAGIC) * this._fontSize / size;
                    quadsize = (size/MAGIC) * this._fontSize / data.scale;
                    advance = data.xadvance * scale;
                    x = data.xoffset * scale;
                    y = data.yoffset * scale;

                    if (data.bounds) {
                        glyphWidth = (data.bounds[2] - data.bounds[0]) * scale;
                        glyphMinX = data.bounds[0] * scale;
                    } else {
                        glyphWidth = x;
                        glyphMinX = 0;
                    }
                } else {
                    // missing character
                    advance = 1;
                    x = 0;
                    y = 0;
                    quadsize = this._fontSize;
                }

                var meshInfo = this._meshInfo[(data && data.map) || 0];
                var quad = meshInfo.quad;
                meshInfo.lines[lines-1] = quad;

                meshInfo.positions[quad*4*3+0] = _x - x;
                meshInfo.positions[quad*4*3+1] = _y - y;
                meshInfo.positions[quad*4*3+2] = _z;

                meshInfo.positions[quad*4*3+3] = _x - x + quadsize;
                meshInfo.positions[quad*4*3+4] = _y - y;
                meshInfo.positions[quad*4*3+5] = _z;

                meshInfo.positions[quad*4*3+6] = _x - x + quadsize;
                meshInfo.positions[quad*4*3+7] = _y - y + quadsize;
                meshInfo.positions[quad*4*3+8] = _z;

                meshInfo.positions[quad*4*3+9]  = _x - x;
                meshInfo.positions[quad*4*3+10] = _y - y + quadsize;
                meshInfo.positions[quad*4*3+11] = _z;


                this.width = Math.max(this.width, _x + glyphWidth + glyphMinX);
                lineWidths[lines-1] = Math.max(lineWidths[lines-1], _x + glyphWidth + glyphMinX);
                this.height = Math.max(this.height, fontMaxY - (_y+fontMinY));

                // advance cursor
                _x = _x + (this._spacing*advance);

                var uv = this._getUv(char);

                meshInfo.uvs[quad*4*2+0] = uv[0];
                meshInfo.uvs[quad*4*2+1] = uv[1];

                meshInfo.uvs[quad*4*2+2] = uv[2];
                meshInfo.uvs[quad*4*2+3] = uv[1];

                meshInfo.uvs[quad*4*2+4] = uv[2];
                meshInfo.uvs[quad*4*2+5] = uv[3];

                meshInfo.uvs[quad*4*2+6] = uv[0];
                meshInfo.uvs[quad*4*2+7] = uv[3];

                meshInfo.quad++;
            }

            // force autoWidth / autoHeight change to update width/height of element
            this._noResize = true;
            this.autoWidth = this._autoWidth;
            this.autoHeight = this._autoHeight;
            this._noResize = false;

            // offset for pivot and alignment
            var hp = this._element.pivot.data[0];
            var vp = this._element.pivot.data[1];
            var ha = this._alignment.x;
            var va = this._alignment.y;

            for (i = 0; i < this._meshInfo.length; i++) {
                if (this._meshInfo[i].count === 0) continue;

                var prevQuad = 0;
                for (var line in this._meshInfo[i].lines) {
                    var index = this._meshInfo[i].lines[line];
                    var hoffset = - hp * this._element.width + ha * (this._element.width - lineWidths[parseInt(line,10)]);
                    var voffset = (1 - vp) * this._element.height - fontMaxY - (1 - va) * (this._element.height - this.height);

                    for (var quad = prevQuad; quad <= index; quad++) {
                        this._meshInfo[i].positions[quad*4*3] += hoffset;
                        this._meshInfo[i].positions[quad*4*3 + 3] += hoffset;
                        this._meshInfo[i].positions[quad*4*3 + 6] += hoffset;
                        this._meshInfo[i].positions[quad*4*3 + 9] += hoffset;

                        this._meshInfo[i].positions[quad*4*3 + 1] += voffset;
                        this._meshInfo[i].positions[quad*4*3 + 4] += voffset;
                        this._meshInfo[i].positions[quad*4*3 + 7] += voffset;
                        this._meshInfo[i].positions[quad*4*3 + 10] += voffset;
                    }

                    prevQuad = index + 1;
                }

                // update vertex buffer
                var numVertices = this._meshInfo[i].quad*4;
                var it = new pc.VertexIterator(this._meshInfo[i].meshInstance.mesh.vertexBuffer);
                for (var v = 0; v < numVertices; v++) {
                    it.element[pc.SEMANTIC_POSITION].set(this._meshInfo[i].positions[v*3+0], this._meshInfo[i].positions[v*3+1], this._meshInfo[i].positions[v*3+2]);
                    it.element[pc.SEMANTIC_TEXCOORD0].set(this._meshInfo[i].uvs[v*2+0], this._meshInfo[i].uvs[v*2+1]);
                    it.next();
                }
                it.end();

                this._meshInfo[i].meshInstance.mesh.aabb.compute(this._meshInfo[i].positions);

                // force update meshInstance aabb
                this._meshInfo[i].meshInstance._aabbVer = -1;
            }
        },

        _onFontAdded: function (asset) {
            this._system.app.assets.off('add:' + asset.id, this._onFontAdded, this);

            if (asset.id === this._fontAsset) {
                this._bindFont(asset);
            }
        },

        _bindFont: function (asset) {
            asset.on("load", this._onFontLoad, this);
            asset.on("change", this._onFontChange, this);
            asset.on("remove", this._onFontRemove, this);

            if (asset.resource) {
                this._onFontLoad(asset);
            } else {
                this._system.app.assets.load(asset);
            }
        },

        _onFontLoad: function (asset) {
            if (this.font !== asset.resource) {
                this.font = asset.resource;
            }
        },

        _onFontChange: function (asset, name, _new, _old) {
            if (name === 'data') {
                this._font.data = _new;

                var maps = this._font.data.info.maps.length;
                for (var i = 0; i<maps; i++) {
                    if (! this._meshInfo[i]) continue;

                    var mi = this._meshInfo[i].meshInstance;
                    if (mi) {
                        mi.setParameter("font_sdfIntensity", this._font.intensity);
                        mi.setParameter("font_pxrange", this._getPxRange(this._font));
                        mi.setParameter("font_textureWidth", this._font.data.info.maps[i].width);
                    }
                }
            }
        },

        _onFontRemove: function (asset) {

        },

        _getPxRange: function (font) {
            // calculate pxrange from range and scale properties on a character
            var keys = Object.keys(this._font.data.chars);
            for (var i = 0; i < keys.length; i++) {
                var char = this._font.data.chars[keys[i]];
                if (char.scale && char.range) {
                    return char.scale * char.range;
                }
            }
            return 2; // default
        },

        _getUv: function (char) {
            var data = this._font.data;

            if (!data.chars[char]) {
                // missing char - return "space" if we have it
                if (data.chars[32]) {
                    return this._getUv(32);
                }
                // otherwise - missing char
                return [0,0,1,1];
            }

            var map = data.chars[char].map;
            var width = data.info.maps[map].width;
            var height = data.info.maps[map].height;

            var x = data.chars[char].x;
            var y =  data.chars[char].y;

            var x1 = x;
            var y1 = y;
            var x2 = (x + data.chars[char].width);
            var y2 = (y - data.chars[char].height);
            var edge = 1 - (data.chars[char].height / height);
            return [
                x1 / width,
                edge - (y1 / height), // bottom left

                (x2 / width),
                edge - (y2 / height)  // top right
            ];
        },

        onEnable: function () {
            if (this._model) {
                this._element.addModelToLayers(this._model);
            }
        },

        onDisable: function () {
            if (this._model) {
                this._element.removeModelFromLayers(this._model);
            }
        }
    });

    Object.defineProperty(TextElement.prototype, "text", {
        get: function () {
            return this._text;
        },

        set: function (value) {
            var str = value.toString();
            if (this._text !== str) {
                if (this._font) {
                    this._updateText(str);
                }
                this._text = str;
            }
        }
    });

    Object.defineProperty(TextElement.prototype, "color", {
        get: function () {
            return this._color;
        },

        set: function (value) {
            this._color.data[0] = value.data[0];
            this._color.data[1] = value.data[1];
            this._color.data[2] = value.data[2];

            if (this._model) {
                for (var i = 0, len = this._model.meshInstances.length; i<len; i++) {
                    var mi = this._model.meshInstances[i];
                    mi.setParameter('material_emissive', this._color.data3);
                }
            }
        }
    });

    Object.defineProperty(TextElement.prototype, "opacity", {
        get: function () {
            return this._color.data[3];
        },

        set: function (value) {
            this._color.data[3] = value;

            if (this._model) {
                for (var i = 0, len = this._model.meshInstances.length; i<len; i++) {
                    var mi = this._model.meshInstances[i];
                    mi.setParameter('material_opacity', value);
                }
            }
        }
    });

    Object.defineProperty(TextElement.prototype, "lineHeight", {
        get: function () {
            return this._lineHeight;
        },

        set: function (value) {
            var _prev = this._lineHeight;
            this._lineHeight = value;
            if (_prev !== value && this._font) {
                this._updateText();
            }
        }
    });

    Object.defineProperty(TextElement.prototype, "spacing", {
        get: function () {
            return this._spacing;
        },

        set: function (value) {
            var _prev = this._spacing;
            this._spacing = value;
            if (_prev !== value && this._font) {
                this._updateText();
            }
        }
    });

    Object.defineProperty(TextElement.prototype, "fontSize", {
        get: function () {
            return this._fontSize;
        },

        set: function (value) {
            var _prev = this._fontSize;
            this._fontSize = value;
            if (_prev !== value && this._font) {
                this._updateText();
            }
        }
    });

    Object.defineProperty(TextElement.prototype, "fontAsset", {
        get function () {
            return this._fontAsset;
        },

        set: function (value) {
            var assets = this._system.app.assets;
            var _id = value;

            if (value instanceof pc.Asset) {
                _id = value.id;
            }

            if (this._fontAsset !== _id) {
                if (this._fontAsset) {
                    var _prev = assets.get(this._fontAsset);

                    if (_prev) {
                        _prev.off("load", this._onFontLoad, this);
                        _prev.off("change", this._onFontChange, this);
                        _prev.off("remove", this._onFontRemove, this);
                    }
                }

                this._fontAsset = _id;
                if (this._fontAsset) {
                    var asset = assets.get(this._fontAsset);
                    if (! asset) {
                        assets.on('add:' + this._fontAsset, this._onFontAdded, this);
                    } else {
                        this._bindFont(asset);
                    }
                }
            }
        }
    });

    Object.defineProperty(TextElement.prototype, "font", {
        get: function () {
            return this._font;
        },

        set: function (value) {
            this._font = value;
            if (! value) return;

            // make sure we have as many meshInfo entries
            // as the number of font textures
            for (var i = 0, len = this._font.textures.length; i<len; i++) {
                if (! this._meshInfo[i]) {
                    this._meshInfo[i] = {
                        count: 0,
                        quad: 0,
                        lines: {},
                        positions: [],
                        normals: [],
                        uvs: [],
                        indices: [],
                        meshInstance: null
                    };
                } else {
                    // keep existing entry but set correct parameters to mesh instance
                    var mi = this._meshInfo[i].meshInstance;
                    if (mi) {
                        mi.setParameter("font_sdfIntensity", this._font.intensity);
                        mi.setParameter("font_pxrange", this._getPxRange(this._font));
                        mi.setParameter("font_textureWidth", this._font.data.info.maps[i].width);
                        mi.setParameter("texture_msdfMap", this._font.textures[i]);
                    }
                }
            }

            // destroy any excess mesh instances
            var removedModel = false;
            for (var i = this._font.textures.length; i < this._meshInfo.length; i++) {
                if (this._meshInfo[i].meshInstance) {
                    if (! removedModel) {
                        // remove model from scene so that excess mesh instances are removed
                        // from the scene as well
                        this._system.app.scene.removeModel(this._model);
                        removedModel = true;
                    }
                    this._removeMeshInstance(this._meshInfo[i].meshInstance);
                }
            }

            if (this._meshInfo.length > this._font.textures.length)
                this._meshInfo.length = this._font.textures.length;

            this._updateText();
        }
    });

    Object.defineProperty(TextElement.prototype, "alignment", {
        get: function () {
            return this._alignment;
        },

        set: function (value) {
            if (value instanceof pc.Vec2) {
                this._alignment.set(value.x, value.y);
            } else {
                this._alignment.set(value[0], value[1]);
            }

            if (this._font)
                this._updateText();
        }
    });

    Object.defineProperty(TextElement.prototype, "autoWidth", {
        get: function () {
            return this._autoWidth;
        },

        set: function (value) {
            this._autoWidth = value;
            if (value) {
                this._element.width = this.width;
            }
        }
    });

    Object.defineProperty(TextElement.prototype, "autoHeight", {
        get: function () {
            return this._autoHeight;
        },

        set: function (value) {
            this._autoHeight = value;
            if (value) {
                this._element.height = this.height;
            }
        }
    });

    return {
        TextElement: TextElement
    };
}());
<|MERGE_RESOLUTION|>--- conflicted
+++ resolved
@@ -106,11 +106,6 @@
 
             var charactersPerTexture = {};
 
-<<<<<<< HEAD
-                if (this._mesh) {
-                    // remove model from scene
-                    this._element.removeModelFromLayers(this._model);
-=======
             for (var i = 0; i<textLength; i++) {
                 var code = text.charCodeAt(i);
                 var info = this._font.data.chars[code];
@@ -124,7 +119,7 @@
                 charactersPerTexture[map]++;
             }
 
-            var removedModel = ! this._system.app.scene.containsModel(this._model);
+            var removedModel = false;
 
             var screenSpace = (this._element.screen && this._element.screen.screen.screenSpace);
 
@@ -134,7 +129,7 @@
 
                 if (meshInfo.count !== l) {
                     if (! removedModel) {
-                        this._system.app.scene.removeModel(this._model);
+                        this._element.removeModelFromLayers(this._model);
                         removedModel = true;
                     }
 
@@ -142,7 +137,6 @@
                     meshInfo.positions.length = meshInfo.normals.length = l*3*4;
                     meshInfo.indices.length = l*3*2;
                     meshInfo.uvs.length = l*2*4;
->>>>>>> d2c4d529
 
                     // destroy old mesh
                     if (meshInfo.meshInstance) {
@@ -208,7 +202,7 @@
             }
 
             if (removedModel && this._element.enabled && this._entity.enabled) {
-                this._system.app.scene.addModel(this._model);
+                this._element.addModelToLayers(this._model);
             }
 
             this._updateMeshes(text);
@@ -220,23 +214,10 @@
                 if (oldMesh.vertexBuffer) {
                     oldMesh.vertexBuffer.destroy();
                 }
-<<<<<<< HEAD
-                this._meshInstance.screenSpace = screenSpace;
-                this._meshInstance.setParameter("texture_msdfMap", this._font.texture);
-                this._meshInstance.setParameter("material_emissive", this._color.data3);
-                this._meshInstance.setParameter("material_opacity", this._color.data[3]);
-                this._meshInstance.setParameter("font_sdfIntensity", this._font.intensity);
-                this._meshInstance.setParameter("font_pxrange", this._getPxRange(this._font));
-                this._meshInstance.setParameter("font_textureWidth", this._font.data.info.width);
-
-                // add model to sceen
-                if (this._entity.enabled && this._element.enabled) {
-                    this._element.addModelToLayers(this._model);
-=======
+
                 if (oldMesh.indexBuffer) {
                     for (var ib = 0, iblen = oldMesh.indexBuffer.length; ib<iblen; ib++)
                         oldMesh.indexBuffer[ib].destroy();
->>>>>>> d2c4d529
                 }
             }
 
@@ -729,7 +710,7 @@
                     if (! removedModel) {
                         // remove model from scene so that excess mesh instances are removed
                         // from the scene as well
-                        this._system.app.scene.removeModel(this._model);
+                        this._element.removeModelFromLayers(this._model);
                         removedModel = true;
                     }
                     this._removeMeshInstance(this._meshInfo[i].meshInstance);
