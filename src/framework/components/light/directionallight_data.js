pc.extend(pc.fw, function () {
<<<<<<< HEAD
    DirectionalLightComponentData = function () {
        this.enable = true;
        this.color = "0xffffff";

=======
    function DirectionalLightComponentData() {
        // Serialized
        this.enable = true;
        this.color = "0xffffff";
        this.castShadows = false;

        // Non-serialized
>>>>>>> 0335f513
        this.light = null;
    };

    DirectionalLightComponentData.extendsFrom(pc.fw.ComponentData);

    return {
        DirectionalLightComponentData: DirectionalLightComponentData
    };
}());
editor.link.addComponentType("directionallight");

editor.link.expose({
    system: "directionallight",
    variable: "enable",
    displayName: "Enable",
    description: "Enable or disable the light",
    type: "boolean",
    defaultValue: true
});

editor.link.expose({
    system: "directionallight",
    variable: "color",
    displayName: "Color",
    description: "Light color",
    type: "string",
    defaultValue: "0xffffff"
});

editor.link.expose({
    system: "directionallight",
    variable: "castShadows",
    displayName: "Cast shadows",
    description: "Cast shadows from this light",
    type: "boolean",
    defaultValue: false
});<|MERGE_RESOLUTION|>--- conflicted
+++ resolved
@@ -1,10 +1,4 @@
 pc.extend(pc.fw, function () {
-<<<<<<< HEAD
-    DirectionalLightComponentData = function () {
-        this.enable = true;
-        this.color = "0xffffff";
-
-=======
     function DirectionalLightComponentData() {
         // Serialized
         this.enable = true;
@@ -12,7 +6,6 @@
         this.castShadows = false;
 
         // Non-serialized
->>>>>>> 0335f513
         this.light = null;
     };
 
