pc.extend(pc, function () {
    /**
     * @component
     * @name pc.ModelComponent
     * @description Create a new ModelComponent
     * @class Enables an Entity to render a model or a primitive shape. This Component attaches additional model geometry in to the scene graph below the Entity.
     * @param {pc.ModelComponentSystem} system The ComponentSystem that created this Component
     * @param {pc.Entity} entity The Entity that this Component is attached to.
     * @extends pc.Component
     * @property {String} type The type of the model, which can be one of the following values:
     * <ul>
     *     <li>asset: The component will render a model asset</li>
     *     <li>box: The component will render a box</li>
     *     <li>capsule: The component will render a capsule</li>
     *     <li>cone: The component will render a cone</li>
     *     <li>cylinder: The component will render a cylinder</li>
     *     <li>sphere: The component will render a sphere</li>
     * </ul>
     * @property {pc.Asset} asset The asset for the model (only applies to models of type 'asset') - can also be an asset id.
     * @property {Boolean} castShadows If true, this model will cast shadows for lights that have shadow casting enabled.
     * @property {Boolean} receiveShadows If true, shadows will be cast on this model
     * @property {Number} materialAsset The material {@link pc.Asset} that will be used to render the model (not used on models of type 'asset')
     * @property {pc.Model} model The model that is added to the scene graph. It can be not set or loaded, so will return null.
     * @property {Object} mapping A dictionary that holds material overrides for each mesh instance. Only applies to model components of type 'asset'. The mapping contains pairs of mesh instance index - material asset id.
     * @property {Boolean} castShadowsLightmap If true, this model will cast shadows when rendering lightmaps
     * @property {Boolean} lightmapped If true, this model will be lightmapped after using lightmapper.bake()
     * @property {Number} lightmapSizeMultiplier Lightmap resolution multiplier
     * @property {Boolean} isStatic Mark model as non-movable (optimization)
     * @property {pc.MeshInstance[]} meshInstances An array of meshInstances contained in the component's model. If model is not set or loaded for component it will return null.
     * @property {Number} batchGroupId Assign model to a specific batch group (see {@link pc.BatchGroup}). Default value is -1 (no group).
     * @property {Array} layers An array of layer IDs ({@link pc.Layer#id}) to which this model should belong.
     * Don't push/pop/splice or modify this array, if you want to change it - set a new one instead.
     * See {@link pc.ModelComponent#setLayerNames} for an alternative method.
     */

    var ModelComponent = function ModelComponent (system, entity)   {
        this.on("set_type", this.onSetType, this);
        this.on("set_asset", this.onSetAsset, this);
        this.on("set_castShadows", this.onSetCastShadows, this);
        this.on("set_receiveShadows", this.onSetReceiveShadows, this);
        this.on("set_castShadowsLightmap", this.onSetCastShadowsLightmap, this);
        this.on("set_lightmapped", this.onSetLightmapped, this);
        this.on("set_lightmapSizeMultiplier", this.onSetLightmapSizeMultiplier, this);
        this.on("set_isStatic", this.onSetIsStatic, this);
        this.on("set_model", this.onSetModel, this);
        this.on("set_material", this.onSetMaterial, this);
        this.on("set_mapping", this.onSetMapping, this);
        this.on("set_layers", this.onSetLayers, this);
        this.on("set_batchGroupId", this.onSetBatchGroupId, this);

        // override materialAsset property to return a pc.Asset instead
        Object.defineProperty(this, 'materialAsset', {
            set: this.setMaterialAsset.bind(this),
            get: this.getMaterialAsset.bind(this)
        });

        this._assetOld = 0;
        this._materialEvents = null;
        this._dirtyModelAsset = false;
        this._dirtyMaterialAsset = false;
        this._clonedModel = false;

        // #ifdef DEBUG
        this._batchGroup = null;
        // #endif

    };
    ModelComponent = pc.inherits(ModelComponent, pc.Component);

    pc.extend(ModelComponent.prototype, {
        setVisible: function (visible) {
            console.warn("WARNING: setVisible: Function is deprecated. Set enabled property instead.");
            this.enabled = visible;
        },

        _onAssetLoad: function(asset) {
            if (asset.resource) {
                this._onModelLoaded(asset.resource.clone());
                this._clonedModel = true;
            }
        },

        addModelToLayers: function() {
            for(var i=0; i<this.layers.length; i++) {
                this.system.app.scene.layers.getLayerById(this.layers[i]).addMeshInstances(this.meshInstances);
            }
        },

        removeModelFromLayers: function(model) {
            for(var i=0; i<this.layers.length; i++) {
                this.system.app.scene.layers.getLayerById(this.layers[i]).removeMeshInstances(model.meshInstances);
            }
        },

        _onAssetUnload: function(asset) {
            if (!this.model) return;
<<<<<<< HEAD
            this.removeModelFromLayers(this.model);

            var device = this.system.app.graphicsDevice;

=======
            this.system.app.scene.removeModel(this.model);
>>>>>>> 4c0bf3b0
            this.model = null;
        },

        _onAssetChange: function(asset, attribute, newValue, oldValue) {
            // reset mapping
            if (attribute === 'data')
                this.mapping = this.data.mapping;
        },

        _onAssetRemove: function (asset) {
            if (this.asset === asset.id)
                this.asset = null;
        },

        _setModelAsset: function (id) {
            if (this._assetOld===id) return;

            // #ifdef DEBUG
            if (this._batchGroup) {
                console.warn("Trying to change a model that's part of a batch.");
            }
            // #endif

            var assets = this.system.app.assets;
            var asset = id !== null ? assets.get(id) : null;

            this._dirtyModelAsset = true;

            this._onModelAsset(asset || null);

            if (! asset && id !== null)
                assets.once("add:" + id, this._onModelAsset, this);
        },

        _onModelAsset: function(asset) {
            var assets = this.system.app.assets;

            // clear old assets bindings
            if (this._assetOld) {
                assets.off("add:" + this._assetOld, this._onModelAsset, this);

                var assetOld = assets.get(this._assetOld);
                if (assetOld) {
                    assetOld.off('load', this._onAssetLoad, this);
                    assetOld.off('unload', this._onAssetUnload, this);
                    assetOld.off('change', this._onAssetChange, this);
                    assetOld.off('remove', this._onAssetRemove, this);
                }
            }

            // remember new asset id
            this._assetOld = asset ? asset.id : 0;

            if (asset) {
                // subscribe to asset events
                asset.on('load', this._onAssetLoad, this);
                asset.on('unload', this._onAssetUnload, this);
                asset.on('change', this._onAssetChange, this);
                asset.on('remove', this._onAssetRemove, this);

                if (asset.resource) {
                    this._dirtyModelAsset = false;
                    this._onModelLoaded(asset.resource.clone());
                    this._clonedModel = true;
                } else if (this.enabled && this.entity.enabled) {
                    this._dirtyModelAsset = false;
                    assets.load(asset);
                }
            } else {
                this._dirtyModelAsset = false;
            }
        },

        remove: function() {
            this._onModelAsset(null);
        },

        _onModelLoaded: function (model) {
            if (this.data.type === 'asset') {
                this.model = model;
            }
        },

        /**
         * @function
         * @private
         * @name pc.ModelComponent#onSetType
         * @description Handle changes to the 'type' variable
         */
        onSetType: function (name, oldValue, newValue) {
            var data = this.data;

            if (newValue) {
                var mesh = null;

                this._area = null;

                if (newValue === 'asset') {
                    if (this.data.asset !== null) {
                        this._setModelAsset(this.data.asset);
                    } else {
                        this.model = null;
                    }
                } else {
                    switch (newValue) {
                        case 'box':
                            mesh = this.system.box;
                            this._area = {x:2, y:2, z:2, uv:(2.0 / 3)};
                            break;
                        case 'capsule':
                            mesh = this.system.capsule;
                            this._area = {x:(Math.PI*2), y:Math.PI, z:(Math.PI*2), uv:(1.0/3 + ((1.0/3)/3)*2)};
                            break;
                        case 'sphere':
                            mesh = this.system.sphere;
                            this._area = {x:Math.PI, y:Math.PI, z:Math.PI, uv:1};
                            break;
                        case 'cone':
                            mesh = this.system.cone;
                            this._area = {x:2.54, y:2.54, z:2.54, uv:(1.0/3 + (1.0/3)/3)};
                            break;
                        case 'cylinder':
                            mesh = this.system.cylinder;
                            this._area = {x:Math.PI, y:(0.79*2), z:Math.PI, uv:(1.0/3 + ((1.0/3)/3)*2)};
                            break;
                        case 'plane':
                            mesh = this.system.plane;
                            this._area = {x:0, y:1, z:0, uv:1};
                            break;
                        default:
                            throw new Error("Invalid model type: " + newValue);
                    }

                    var node = new pc.GraphNode();

                    var model = new pc.Model();
                    model.graph = node;

                    model.meshInstances = [ new pc.MeshInstance(node, mesh, data.material) ];

                    if (this.system._inTools)
                        model.generateWireframe();

                    this.model = model;
                    this.asset = null;
                }
            }
        },

        onSetAsset: function (name, oldValue, newValue) {
            var id = null;
            if (this.data.type === 'asset') {
                if (newValue !== null) {
                    id = newValue;

                    if (newValue instanceof pc.Asset) {
                        this.data.asset = newValue.id;
                        id = newValue.id;
                    }
                } else {
                    this.model = null;
                }
            }

            if (id === null)
                this.data.asset = null;

            this._setModelAsset(id);
        },

        onSetCastShadows: function (name, oldValue, newValue) {
            var model = this.data.model;
            if (model) {
                var layers = this.layers;
                var scene = this.system.app.scene;
                if (oldValue && !newValue) {
                    for(i=0; i<layers.length; i++) {
                        this.system.app.scene.layers.getLayerById(layers[i]).removeShadowCasters(model.meshInstances);
                    }
                }

                var meshInstances = model.meshInstances;
                for (var i = 0; i < meshInstances.length; i++)
                    meshInstances[i].castShadow = newValue;

                if (!oldValue && newValue) {
                    for(i=0; i<layers.length; i++) {
                        this.system.app.scene.layers.getLayerById(layers[i]).addShadowCasters(model.meshInstances);
                    }
                }
            }
        },

        onSetCastShadowsLightmap: function (name, oldValue, newValue) {
        },

        onSetLightmapped: function (name, oldValue, newValue) {
            var i, m;
            if (this.data.model) {
                var rcv = this.data.model.meshInstances;
                if (newValue) {
                    for(i=0; i<rcv.length; i++) {
                        m = rcv[i];
                        m.mask = pc.MASK_BAKED;
                    }
                } else {
                    for(i=0; i<rcv.length; i++) {
                        m = rcv[i];
                        m.deleteParameter("texture_lightMap");
                        m.deleteParameter("texture_dirLightMap");
                        m._shaderDefs &= ~pc.SHADERDEF_LM;
                        m.mask = pc.MASK_DYNAMIC;
                    }
                }
            }
        },

        onSetLightmapSizeMultiplier: function (name, oldValue, newValue) {
            this.data.lightmapSizeMultiplier = newValue;
        },

        onSetIsStatic: function (name, oldValue, newValue) {
            var i, m;
            if (this.data.model) {
                var rcv = this.data.model.meshInstances;
                for(i=0; i<rcv.length; i++) {
                    m = rcv[i];
                    m.isStatic = newValue;
                }
            }
        },

        onSetLayers: function (name, oldValue, newValue) {
            if (!this.meshInstances) return;
            var i;
            for(i=0; i<oldValue.length; i++) {
                this.system.app.scene.layers.getLayerById(oldValue[i]).removeMeshInstances(this.meshInstances);
            }
            if (!this.enabled || !this.entity.enabled) return;
            for(i=0; i<newValue.length; i++) {
                this.system.app.scene.layers.getLayerById(newValue[i]).addMeshInstances(this.meshInstances);
            }
        },

        onSetBatchGroupId: function (name, oldValue, newValue) {
            if (oldValue >= 0) this.system.app.batcher._markGroupDirty(oldValue);
            if (newValue >= 0) this.system.app.batcher._markGroupDirty(newValue);

            if (newValue < 0 && oldValue >= 0 && this.enabled && this.entity.enabled) {
                // re-add model to scene, in case it was removed by batching
                this.addModelToLayers();
           }
        },

        onSetModel: function (name, oldValue, newValue) {
            if (oldValue) {
                this.removeModelFromLayers(oldValue);
                this.entity.removeChild(oldValue.getGraph());
                delete oldValue._entity;

                if (this._clonedModel) {
                    oldValue.destroy();
                    this._clonedModel = false;
                }
            }

            if (newValue) {
                var componentData = this.data;
                var meshInstances = newValue.meshInstances;
                for (var i = 0; i < meshInstances.length; i++) {
                    meshInstances[i].castShadow = componentData.castShadows;
                    meshInstances[i].receiveShadow = componentData.receiveShadows;
                }

                this.lightmapped = componentData.lightmapped; // update meshInstances
                this.isStatic = componentData.isStatic;

                this.entity.addChild(newValue.graph);

                if (this.enabled && this.entity.enabled) {
                    this.addModelToLayers();
                }

                // Store the entity that owns this model
                newValue._entity = this.entity;

                // Update any animation component
                if (this.entity.animation)
                    this.entity.animation.setModel(newValue);

                // trigger event handler to load mapping
                // for new model
                if (this.data.type === 'asset') {
                    this.mapping = this.data.mapping;
                } else {
                    this._unsetMaterialEvents();
                }
            } else {
                this._unsetMaterialEvents();
            }
        },

        _onMaterialAssetRemove: function(asset) {
            var assets = this.system.app.assets;
            var id = isNaN(asset) ? asset.id : asset;

            if (asset && isNaN(asset) && asset.resource === this.material)
                this.material = pc.ModelHandler.DEFAULT_MATERIAL;

            assets.off('add:' + id, this._onMaterialAssetAdd, this);
            assets.off('load:' + id, this._onMaterialAssetLoad, this);
            assets.off('unload:' + id, this._onMaterialAssetUnload, this);
            assets.off('remove:' + id, this._onMaterialAssetRemove, this);
        },

        _onMaterialAssetAdd: function(asset) {
            var assets = this.system.app.assets;

            if (asset.resource) {
                this.material = asset.resource;
                this._dirtyMaterialAsset = false;
            } else if (this.enabled && this.entity.enabled) {
                this._dirtyMaterialAsset = false;
                assets.load(asset);
            }
        },

        _onMaterialAssetLoad: function(asset) {
            var assets = this.system.app.assets;

            if (asset.resource) {
                this.material = asset.resource;
                this._dirtyMaterialAsset = false;
            } else if (this.enabled && this.entity.enabled) {
                this._dirtyMaterialAsset = false;
                assets.load(asset);
            }
        },

        _onMaterialAssetUnload: function (asset) {
            if (asset && isNaN(asset) && asset.resource === this.material) {
                this.material = pc.ModelHandler.DEFAULT_MATERIAL;
            }
        },

        setMaterialAsset: function (value) {
            this._dirtyMaterialAsset = true;

            // if the type of the value is not a number assume it is an pc.Asset
            var id = typeof value === 'number' || !value ? value : value.id;

            // var material;
            var assets = this.system.app.assets;
            var self = this;

            // unsubscribe
            if (this.data.materialAsset !== id) {
                if (this.data.materialAsset)
                    this._onMaterialAssetRemove(this.data.materialAsset);

                if (id) {
                    assets.on('load:' + id, this._onMaterialAssetLoad, this);
                    assets.on('unload:' + id, this._onMaterialAssetUnload, this);
                    assets.on('remove:' + id, this._onMaterialAssetRemove, this);
                }
            }

            // try to load the material asset
            if (id !== undefined && id !== null) {
                var asset = assets.get(id);
                if (asset)
                    this._onMaterialAssetLoad(asset);

                // subscribe for adds
                assets.once('add:' + id, this._onMaterialAssetAdd, this);
            } else if (id === null) {
                self.material = pc.ModelHandler.DEFAULT_MATERIAL;
                self._dirtyMaterialAsset = false;
            }

            var valueOld = this.data.materialAsset;
            this.data.materialAsset = id;
            this.fire('set', 'materialAsset', valueOld, id);
        },

        getMaterialAsset: function () {
            return this.system.app.assets.get(this.data.materialAsset);
        },

        onSetMaterial: function (name, oldValue, newValue) {
            if (newValue !== oldValue) {
                this.data.material = newValue;
                if (this.data.model && this.data.type !== 'asset') {
                    var meshInstances = this.data.model.meshInstances;
                    for (var i=0; i<meshInstances.length; i++) {
                        meshInstances[i].material = newValue;
                    }
                }
            }
        },

        onSetMapping: function (name, oldValue, newValue) {
            if (this.data.type !== 'asset' || !this.data.model)
                return;

            // unsubscribe from old events
            this._unsetMaterialEvents();

            if (! newValue)
                newValue = {};

            var meshInstances = this.data.model.meshInstances;
            var modelAsset = this.asset ? this.system.app.assets.get(this.asset) : null;
            var assetMapping = modelAsset ? modelAsset.data.mapping : null;

            for (var i = 0, len = meshInstances.length; i < len; i++) {
                if (newValue[i] !== undefined) {
                    if (newValue[i]) {
                        this._loadAndSetMeshInstanceMaterial(newValue[i], meshInstances[i], i);
                    } else {
                        meshInstances[i].material = pc.ModelHandler.DEFAULT_MATERIAL;
                    }
                } else if (assetMapping) {
                    if (assetMapping[i] && (assetMapping[i].material || assetMapping[i].path)) {
                        var idOrPath = assetMapping[i].material || assetMapping[i].path;
                        this._loadAndSetMeshInstanceMaterial(idOrPath, meshInstances[i], i);
                    } else {
                        meshInstances[i].material = pc.ModelHandler.DEFAULT_MATERIAL;
                    }
                }
            }
        },

        _setMaterialEvent: function (index, event, id, handler) {
            var evt = event + ':' + id;
            this.system.app.assets.on(evt, handler, this);

            if (!this._materialEvents)
                this._materialEvents = [ ];

            if (!this._materialEvents[index])
                this._materialEvents[index] = { };

            this._materialEvents[index][evt] = {
                id: id,
                handler: handler
            };
        },

        _unsetMaterialEvents: function () {
            var assets = this.system.app.assets;
            var events = this._materialEvents;
            if (! events)
                return;

            for (var i = 0, len = events.length; i < len; i++) {
                if (! events[i]) continue;
                var evt = events[i];
                for (var key in evt) {
                    assets.off(key, evt[key].handler, this);
                }
            }

            this._materialEvents = null;
        },

        _getAssetByIdOrPath: function (idOrPath) {
            var asset = null;
            var isPath = isNaN(parseInt(idOrPath, 10));

            // get asset by id or url
            if (!isPath) {
                asset = this.system.app.assets.get(idOrPath);
            } else if (this.asset) {
                var url = this._getMaterialAssetUrl(idOrPath);
                if (url)
                    asset = this.system.app.assets.getByUrl(url);
            }

            return asset;
        },

        _getMaterialAssetUrl: function (path) {
            if (!this.asset) return null;

            var modelAsset = this.system.app.assets.get(this.asset);
            if (!modelAsset) return null;

            var fileUrl = modelAsset.getFileUrl();
            var dirUrl = pc.path.getDirectory(fileUrl);
            return pc.path.join(dirUrl, path);
        },

        _loadAndSetMeshInstanceMaterial: function (idOrPath, meshInstance, index) {
            var self = this;
            var assets = this.system.app.assets;

            // get asset by id or url
            var asset = this._getAssetByIdOrPath(idOrPath);
            if (! asset)
                return;

            var handleMaterial = function (asset) {
                if (asset.resource) {
                    meshInstance.material = asset.resource;

                    self._setMaterialEvent(index, 'remove', asset.id, function () {
                        meshInstance.material = pc.ModelHandler.DEFAULT_MATERIAL;
                    });
                } else {
                    self._setMaterialEvent(index, 'load', asset.id, function (asset) {
                        meshInstance.material = asset.resource;

                        self._setMaterialEvent(index, 'remove', asset.id, function () {
                            meshInstance.material = pc.ModelHandler.DEFAULT_MATERIAL;
                        });
                    });

                    if (self.enabled && self.entity.enabled)
                        assets.load(asset);
                }
            };

            if (asset) {
                handleMaterial(asset);
            } else {
                meshInstance.material = pc.ModelHandler.DEFAULT_MATERIAL;

                var isPath = isNaN(parseInt(idOrPath, 10));
                self._setMaterialEvent(index, isPath ? 'add:url' : 'add', idOrPath, handleMaterial);
            }
        },

        onSetReceiveShadows: function (name, oldValue, newValue) {
            if (newValue !== undefined) {
                var componentData = this.data;
                if (componentData.model) {
                    var meshInstances = componentData.model.meshInstances;
                    for (var i = 0; i < meshInstances.length; i++) {
                        meshInstances[i].receiveShadow = newValue;
                    }
                }
            }
        },

        onEnable: function () {
            ModelComponent._super.onEnable.call(this);

            var asset;
            var model = this.data.model;
            var isAsset = this.data.type === 'asset';

            if (model) {
                this.addModelToLayers();
            } else if (isAsset && this._dirtyModelAsset) {
                asset = this.data.asset;
                if (! asset)
                    return;

                asset = this.system.app.assets.get(asset);
                if (asset)
                    this._onModelAsset(asset);
            }

            // load materialAsset if necessary
            if (this._dirtyMaterialAsset) {
                var materialAsset = this.data.materialAsset;
                if (materialAsset) {
                    materialAsset = this.system.app.assets.get(materialAsset);
                    if (materialAsset && !materialAsset.resource) {
                        this._onMaterialAssetLoad(materialAsset);
                    }
                }
            }

            // load mapping materials if necessary
            if (isAsset) {
                var mapping = this.data.mapping;
                if (mapping) {
                    for (var index in mapping) {
                        if (mapping[index]) {
                            asset = this._getAssetByIdOrPath(mapping[index]);
                            if (asset && !asset.resource) {
                                this.system.app.assets.load(asset);
                            }
                        }
                    }
                }
            }
        },

        onDisable: function () {
            ModelComponent._super.onDisable.call(this);

            var model = this.data.model;
            if (model) {
                this.removeModelFromLayers(this.model);
            }
        },

        /**
        * @function
        * @name pc.ModelComponent#hide
        * @description Stop rendering model without removing it from the scene hierarchy.
        * This method sets the {@link pc.MeshInstance#visible} property of every MeshInstance in the model to false
        * Note, this does not remove the model or mesh instances from the scene hierarchy or draw call list.
        * So the model component still incurs some CPU overhead.
        * @example
        *   this.timer = 0;
        *   this.visible = true;
        *   // ...
        *   // blink model every 0.1 seconds
        *   this.timer += dt;
        *   if (this.timer > 0.1) {
        *       if (!this.visible) {
        *           this.entity.model.show();
        *           this.visible = true;
        *       } else {
        *           this.entity.model.hide();
        *           this.visible = false;
        *       }
        *       this.timer = 0;
        *   }
        */
        hide: function () {
            var model = this.data.model;
            if (model) {
                var i, l;
                var instances = model.meshInstances;
                for (i = 0, l = instances.length; i < l; i++) {
                    instances[i].visible = false;
                }
            }
        },

        /**
        * @function
        * @name pc.ModelComponent#show
        * @description Enable rendering of the model if hidden using {@link pc.ModelComponent#hide}.
        * This method sets all the {@link pc.MeshInstance#visible} property on all mesh instances to true.
        */
        show: function () {
            var model = this.data.model;
            if (model) {
                var i, l;
                var instances = model.meshInstances;
                for (i = 0, l = instances.length; i < l; i++) {
                    instances[i].visible = true;
                }
            }
        },

        /**
         * @function
         * @name pc.ModelComponent#setLayerNames
         * @description Assigns this model to specified {@link pc.Layer}s by name and removes from any previous layers.
         * @param {Array} names An array of strings.
         * @example
         * this.entity.model.setLayerNames(["World", "Reflection", "OtherWorld"]);
         */
        setLayerNames: function (names) {
            var ids = [];
            var comp = this.system.app.scene.layers;
            for(var i=0; i<names.length; i++) {
                ids.push( comp.getLayerByName(names[i]).id );
            }
            this.layers = ids;
        }
    });

    Object.defineProperty(ModelComponent.prototype, 'meshInstances', {
        get: function () {
            if (! this.model)
                return null;

            return this.model.meshInstances;
        },
        set: function (value) {
            if (! this.model)
                return;

            this.model.meshInstances = value;
        }
    });

    return {
        ModelComponent: ModelComponent
    };
}());<|MERGE_RESOLUTION|>--- conflicted
+++ resolved
@@ -94,14 +94,7 @@
 
         _onAssetUnload: function(asset) {
             if (!this.model) return;
-<<<<<<< HEAD
             this.removeModelFromLayers(this.model);
-
-            var device = this.system.app.graphicsDevice;
-
-=======
-            this.system.app.scene.removeModel(this.model);
->>>>>>> 4c0bf3b0
             this.model = null;
         },
 
