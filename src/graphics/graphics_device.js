// DEPRECATED! See pc.gfx.PRIMITIVE_
pc.gfx.PrimType = {
    POINTS: 0,
    LINES: 1,
    LINE_STRIP: 2,
    TRIANGLES: 3,
    TRIANGLE_STRIP: 4
};

// DEPRECATED! See pc.gfx.BLENDMODE_
pc.gfx.BlendMode = {
    ZERO: 0,
    ONE: 1,
    SRC_COLOR: 2,
    ONE_MINUS_SRC_COLOR: 3,
    DST_COLOR: 4,
    ONE_MINUS_DST_COLOR: 5,
    SRC_ALPHA: 6,
    SRC_ALPHA_SATURATE: 7,
    ONE_MINUS_SRC_ALPHA: 8,
    DST_ALPHA: 9,
    ONE_MINUS_DST_ALPHA: 10
};

/**
 * @enum {Number}
 * @name pc.gfx.DepthFunc
 * @description Constants for blending modes.
 */
pc.gfx.DepthFunc = {
    LEQUAL: 0
};

pc.gfx.FrontFace = {
    CW: 0,
    CCW: 1
};

pc.gfx.precalculatedTangents = true;

pc.extend(pc.gfx, function () {
    // Exceptions
    function UnsupportedBrowserError(message) {
        this.name = "UnsupportedBrowserError";
        this.message = (message || "");
    }
    UnsupportedBrowserError.prototype = Error.prototype;

    function ContextCreationError(message) {
        this.name = "ContextCreationError";
        this.message = (message || "");
    }
    ContextCreationError.prototype = Error.prototype;

    var _contextLostHandler = function () {
        logWARNING("Context lost.");
    };

    var _contextRestoredHandler = function () {
        logINFO("Context restored.");
    };

    var _createContext = function (canvas, options) {
        var names = ["webgl", "experimental-webgl", "webkit-3d", "moz-webgl"];
        var context = null;
        for (var i = 0; i < names.length; i++) {
            try {
                context = canvas.getContext(names[i], options);
            } catch(e) {}
            if (context) {
                break;
            }
        }
        return context;
    };

    /**
     * @name pc.gfx.Device
     * @class The graphics device manages the underlying graphics context. It is responsible
     * for submitting render state changes and graphics primitives to the hardware. A graphics
     * device is tied to a specific canvas HTML element. It is valid to have more than one 
     * canvas element per page and create a new graphics device against each.
     * @param {Object} canvas The canvas to which the graphics device is tied.
     * @property {Number} width Width of the back buffer in pixels (read-only).
     * @property {Number} height Height of the back buffer in pixels (read-only).
     */
    var Device = function (canvas) {
        if (!window.WebGLRenderingContext) {
            throw new pc.gfx.UnsupportedBrowserError();
        }

        // Retrieve the WebGL context
        this.gl = _createContext(canvas, {alpha: false});

        if (!this.gl) {
            throw new pc.gfx.ContextCreationError();
        }

        canvas.addEventListener("webglcontextlost", _contextLostHandler, false);
        canvas.addEventListener("webglcontextrestored", _contextRestoredHandler, false);

        this.canvas        = canvas;
        this.shader        = null;
        this.indexBuffer   = null;
        this.vertexBuffers = [];

        var gl = this.gl;
        logINFO("Device started");
        logINFO("WebGL version:             " + gl.getParameter(gl.VERSION));
        logINFO("WebGL shader version:      " + gl.getParameter(gl.SHADING_LANGUAGE_VERSION));
        logINFO("WebGL vendor:              " + gl.getParameter(gl.VENDOR));
        logINFO("WebGL renderer:            " + gl.getParameter(gl.RENDERER));
        logINFO("WebGL extensions:          " + gl.getSupportedExtensions());
        logINFO("WebGL num texture units:   " + gl.getParameter(gl.MAX_TEXTURE_IMAGE_UNITS));
        logINFO("WebGL max texture size:    " + gl.getParameter(gl.MAX_TEXTURE_SIZE));
        logINFO("WebGL max cubemap size:    " + gl.getParameter(gl.MAX_CUBE_MAP_TEXTURE_SIZE));
        logINFO("WebGL max vertex attribs:  " + gl.getParameter(gl.MAX_VERTEX_ATTRIBS));
        logINFO("WebGL max vshader vectors: " + gl.getParameter(gl.MAX_VERTEX_UNIFORM_VECTORS));
        logINFO("WebGL max fshader vectors: " + gl.getParameter(gl.MAX_FRAGMENT_UNIFORM_VECTORS));
        logINFO("WebGL max varying vectors: " + gl.getParameter(gl.MAX_VARYING_VECTORS));

        this.defaultClearOptions = {
            color: [0, 0, 0, 1],
            depth: 1,
            flags: pc.gfx.CLEARFLAG_COLOR | pc.gfx.CLEARFLAG_COLOR 
        };

        this.lookupPrim = [
            gl.POINTS, 
            gl.LINES, 
            gl.LINE_STRIP, 
            gl.TRIANGLES, 
            gl.TRIANGLE_STRIP 
        ];
        this.lookupClear = [
            0,
            gl.COLOR_BUFFER_BIT,
            gl.DEPTH_BUFFER_BIT,
            gl.COLOR_BUFFER_BIT|gl.DEPTH_BUFFER_BIT,
            gl.STENCIL_BUFFER_BIT,
            gl.STENCIL_BUFFER_BIT|gl.COLOR_BUFFER_BIT,
            gl.STENCIL_BUFFER_BIT|gl.DEPTH_BUFFER_BIT,
            gl.STENCIL_BUFFER_BIT|gl.COLOR_BUFFER_BIT|gl.DEPTH_BUFFER_BIT
        ];

        this.lookup = {
            blendMode: [
                gl.ZERO,
                gl.ONE,
                gl.SRC_COLOR,
                gl.ONE_MINUS_SRC_COLOR,
                gl.DST_COLOR,
                gl.ONE_MINUS_DST_COLOR,
                gl.SRC_ALPHA,
                gl.SRC_ALPHA_SATURATE,
                gl.ONE_MINUS_SRC_ALPHA,
                gl.DST_ALPHA,
                gl.ONE_MINUS_DST_ALPHA
            ],
            elementType: [
                gl.BYTE,
                gl.UNSIGNED_BYTE,
                gl.SHORT,
                gl.UNSIGNED_SHORT,
                gl.INT,
                gl.UNSIGNED_INT,
                gl.FLOAT
            ],
            frontFace: [
                gl.CW,
                gl.CCW
            ]
        };

        // Initialize extensions
        this.extTextureFloat = gl.getExtension("OES_texture_float");
        this.extDepthTexture = null; //gl.getExtension("WEBKIT_WEBGL_depth_texture");
        this.extStandardDerivatives = gl.getExtension("OES_standard_derivatives");
        if (this.extStandardDerivatives) {
            gl.hint(this.extStandardDerivatives.FRAGMENT_SHADER_DERIVATIVE_HINT_OES, gl.NICEST);
        }

        this.extTextureFilterAnisotropic = gl.getExtension('EXT_texture_filter_anisotropic');
        if (!this.extTextureFilterAnisotropic) {
            this.extTextureFilterAnisotropic = gl.getExtension('WEBKIT_EXT_texture_filter_anisotropic');
        }
        this.extCompressedTextureS3TC = gl.getExtension('WEBKIT_WEBGL_compressed_texture_s3tc');
        if (this.extCompressedTextureS3TC) {
            var formats = gl.getParameter(gl.COMPRESSED_TEXTURE_FORMATS);
            var formatMsg = "WebGL compressed texture formats:";
            for (var i = 0; i < formats.length; i++) {
                switch (formats[i]) {
                    case this.extCompressedTextureS3TC.COMPRESSED_RGB_S3TC_DXT1_EXT:
                        formatMsg += ' COMPRESSED_RGB_S3TC_DXT1_EXT';
                        break;
                    case this.extCompressedTextureS3TC.COMPRESSED_RGBA_S3TC_DXT1_EXT:
                        formatMsg += ' COMPRESSED_RGBA_S3TC_DXT1_EXT';
                        break;
                    case this.extCompressedTextureS3TC.COMPRESSED_RGBA_S3TC_DXT3_EXT:
                        formatMsg += ' COMPRESSED_RGBA_S3TC_DXT3_EXT';
                        break;
                    case this.extCompressedTextureS3TC.COMPRESSED_RGBA_S3TC_DXT5_EXT:
                        formatMsg += ' COMPRESSED_RGBA_S3TC_DXT5_EXT';
                        break;
                    default:
                        formatMsg += ' UNKOWN(' + formats[i] + ')';
                        break;
                }
            }
            logINFO(formatMsg);
        }

        // Create the default render target
        this.renderTarget = null;

        // Create the ScopeNamespace for shader attributes and variables
        this.scope = new pc.gfx.ScopeSpace("Device");

        // Define the uniform commit functions
        var self = this;
        this.commitFunction = {};
        this.commitFunction[pc.gfx.ShaderInputType.BOOL ] = function (locationId, value) { self.gl.uniform1i(locationId, value); };
        this.commitFunction[pc.gfx.ShaderInputType.INT  ] = function (locationId, value) { self.gl.uniform1i(locationId, value); };
        this.commitFunction[pc.gfx.ShaderInputType.FLOAT] = function (locationId, value) { 
            if (typeof value == "number") 
                self.gl.uniform1f(locationId, value);
            else
                self.gl.uniform1fv(locationId, value); 
            };
        this.commitFunction[pc.gfx.ShaderInputType.VEC2 ] = function (locationId, value) { self.gl.uniform2fv(locationId, value); };
        this.commitFunction[pc.gfx.ShaderInputType.VEC3 ] = function (locationId, value) { self.gl.uniform3fv(locationId, value); };
        this.commitFunction[pc.gfx.ShaderInputType.VEC4 ] = function (locationId, value) { self.gl.uniform4fv(locationId, value); };
        this.commitFunction[pc.gfx.ShaderInputType.IVEC2] = function (locationId, value) { self.gl.uniform2iv(locationId, value); };
        this.commitFunction[pc.gfx.ShaderInputType.BVEC2] = function (locationId, value) { self.gl.uniform2iv(locationId, value); };
        this.commitFunction[pc.gfx.ShaderInputType.IVEC3] = function (locationId, value) { self.gl.uniform3iv(locationId, value); };
        this.commitFunction[pc.gfx.ShaderInputType.BVEC3] = function (locationId, value) { self.gl.uniform3iv(locationId, value); };
        this.commitFunction[pc.gfx.ShaderInputType.IVEC4] = function (locationId, value) { self.gl.uniform4iv(locationId, value); };
        this.commitFunction[pc.gfx.ShaderInputType.BVEC4] = function (locationId, value) { self.gl.uniform4iv(locationId, value); };
        this.commitFunction[pc.gfx.ShaderInputType.MAT2 ] = function (locationId, value) { self.gl.uniformMatrix2fv(locationId, false, value); };
        this.commitFunction[pc.gfx.ShaderInputType.MAT3 ] = function (locationId, value) { self.gl.uniformMatrix3fv(locationId, false, value); };
        this.commitFunction[pc.gfx.ShaderInputType.MAT4 ] = function (locationId, value) { self.gl.uniformMatrix4fv(locationId, false, value); };

        // Set the default render state
        gl.enable(gl.DEPTH_TEST);
        gl.depthMask(true);
        gl.depthFunc(gl.LEQUAL);
        gl.depthRange(0.0, 1.0);

        gl.enable(gl.CULL_FACE);
        gl.cullFace(gl.BACK);
        gl.frontFace(gl.CCW);

        gl.disable(gl.BLEND);
        gl.blendFunc(gl.ONE, gl.ZERO);

        gl.enable(gl.SCISSOR_TEST);

        this.scope.resolve("fog_color").setValue([0.0, 0.0, 0.0]);
        this.scope.resolve("fog_density").setValue(0.0);
        this.scope.resolve("alpha_ref").setValue(0.0);

        // Set up render state
        var _getStartupState = function () {
            return {
                alphaTest: false,
                alphaRef: 0.0,
                blend: false,
                blendModes: { srcBlend: pc.gfx.BLENDMODE_ONE, dstBlend: pc.gfx.BLENDMODE_ZERO },
                colorWrite: { red: true, green: true, blue: true, alpha: true },
                cull: true,
                depthTest: true,
                depthWrite: true,
                depthFunc: pc.gfx.DepthFunc.LEQUAL,
                fog: false,
                fogColor: [0, 0, 0],
                fogDensity: 0.0,
                frontFace: pc.gfx.FrontFace.CCW
            };
        };
        this._globalState = _getStartupState();
        this._currentState = _getStartupState();
        this._localState = {};

        this._stateFuncs = {};
        this._stateFuncs.alphaTest = function (value) {
            self._currentState.alphaTest = value;
        };
        this._stateFuncs.alphaRef = function (value) {
            self.scope.resolve("alpha_ref").setValue(value);
            self._currentState.alphaRef = value;
        };
        this._stateFuncs.blend = function (value) {
            if (self._currentState.blend !== value) {
                if (value) {
                    self.gl.enable(gl.BLEND);
                } else {
                    self.gl.disable(gl.BLEND);
                }
                self._currentState.blend = value;
            }
        };
        this._stateFuncs.blendModes = function (value) {
            if ((self._currentState.blendModes.srcBlend !== value.srcBlend) ||
                (self._currentState.blendModes.dstBlend !== value.dstBlend)) {
                self.gl.blendFunc(self.lookup.blendMode[value.srcBlend], self.lookup.blendMode[value.dstBlend]);
                self._currentState.blendModes.srcBlend = value.srcBlend;
                self._currentState.blendModes.dstBlend = value.dstBlend;
            }
        };
        this._stateFuncs.colorWrite = function (value) {
            if ((self._currentState.colorWrite.red !== value.red) ||
                (self._currentState.colorWrite.green !== value.green) || 
                (self._currentState.colorWrite.blue !== value.blue) || 
                (self._currentState.colorWrite.alpha !== value.alpha)) {
                self.gl.colorMask(value.red, value.green, value.blue, value.alpha);
                self._currentState.colorWrite.red = value.red;
                self._currentState.colorWrite.green = value.green;
                self._currentState.colorWrite.blue = value.blue;
                self._currentState.colorWrite.alpha = value.alpha;
            }
        };
        this._stateFuncs.cull = function (value) {
            if (self._currentState.cull !== value) {
                if (value) {
                    self.gl.enable(gl.CULL_FACE);
                } else {
                    self.gl.disable(gl.CULL_FACE);
                }
                self._currentState.cull = value;
            }
        };
        this._stateFuncs.depthTest = function (value) {
            if (self._currentState.depthTest !== value) {
                if (value) {
                    self.gl.enable(gl.DEPTH_TEST);
                } else {
                    self.gl.disable(gl.DEPTH_TEST);
                }
                self._currentState.depthTest = value;
            }
        };
        this._stateFuncs.depthWrite = function (value) { 
            if (self._currentState.depthWrite !== value) {
                self.gl.depthMask(value);
                self._currentState.depthWrite = value;
            }
        };
        this._stateFuncs.fog = function (value) {
            self._currentState.fog = value;
        };
        this._stateFuncs.fogColor = function (value) {
            self.scope.resolve("fog_color").setValue(value);
            self._currentState.fogColor = value;
        };
        this._stateFuncs.fogDensity = function (value) {
            if (self._currentState.fogDensity !== value) {
                self.scope.resolve("fog_density").setValue(value);
                self._currentState.fogDensity = value;
            }
        };
        this._stateFuncs.frontFace = function (value) {
            if (self._currentState.frontFace !== value) {
                self.gl.frontFace(self.lookup.frontFace[value]);
                self._currentState.frontFace = value;
            }
        };

        this.programLib = new pc.gfx.ProgramLibrary(this);
        for (var generator in pc.gfx.programlib) {
            this.programLib.register(generator, pc.gfx.programlib[generator]);
        }

        // Calculate a estimate of the maximum number of bones that can be uploaded to the GPU
        // based on the number of available uniforms and the number of uniforms required for non-
        // bone data.  This is based off of the Phong shader.  A user defined shader may have
        // even less space available for bones so this calculated value can be overridden via
        // pc.gfx.Device.setBoneLimit.
        var numUniforms = gl.getParameter(gl.MAX_VERTEX_UNIFORM_VECTORS);
        numUniforms -= 4 * 4; // Model, view, projection and shadow matrices
        numUniforms -= 8;     // 8 lights max, each specifying a position vector
        numUniforms -= 1;     // Eye position
        numUniforms -= 4 * 4; // Up to 4 texture transforms
        this.boneLimit = Math.floor(numUniforms / 4);
        // HACK: If the number of bones is above ~120-124, performance on the Mac Mini
        // degrades drastically
        if (this.boneLimit > 110) {
            this.boneLimit = 110;
        }

        pc.extend(this, pc.events);
        
        this.boundBuffer = null;

        this.textureUnits = [];

        this.attributesInvalidated = true;

        this.enabledAttributes = {};
    };

    Device.prototype = {
        /**
         * @function
         * @name pc.gfx.Device#setViewport
         * @description Set the active rectangle for rendering on the specified device.
         * @param {Number} x The pixel space x-coordinate of the bottom left corner of the viewport.
         * @param {Number} y The pixel space y-coordinate of the bottom left corner of the viewport.
         * @param {Number} w The width of the viewport in pixels.
         * @param {Number} h The height of the viewport in pixels.
         * @author Will Eastcott
         */
        setViewport: function (x, y, width, height) {
            var gl = this.gl;
            gl.viewport(x, y, width, height);
        },

        /**
         * @function
         * @name pc.gfx.Device#setScissor
         * @description Set the active scissor rectangle on the specified device.
         * @param {Number} x The pixel space x-coordinate of the bottom left corner of the scissor rectangle.
         * @param {Number} y The pixel space y-coordinate of the bottom left corner of the scissor rectangle.
         * @param {Number} w The width of the scissor rectangle in pixels.
         * @param {Number} h The height of the scissor rectangle in pixels.
         * @author Will Eastcott
         */
        setScissor: function (x, y, width, height) {
            var gl = this.gl;
            gl.scissor(x, y, width, height);
        },

        /**
         * @function
         * @name pc.gfx.Device#getProgramLibrary
         * @description Retrieves the program library assigned to the specified graphics device.
         * @returns {pc.gfx.ProgramLibrary} The program library assigned to the device.
         * @author Will Eastcott
         */
        getProgramLibrary: function () {
            return this.programLib;
        },

        /**
         * @function
         * @name pc.gfx.Device#setProgramLibrary
         * @description Assigns a program library to the specified device. By default, a graphics
         * device is created with a program library that manages all of the programs that are
         * used to render any graphical primitives. However, this function allows the user to
         * replace the existing program library with a new one.
         * @param {pc.gfx.ProgramLibrary} programLib The program library to assign to the device.
         * @author Will Eastcott
         */
        setProgramLibrary: function (programLib) {
            this.programLib = programLib;
        },

        /**
         * @function
         * @name pc.gfx.Device#updateBegin
         * @description Marks the beginning of a block of rendering. Internally, this function
         * binds the render target currently set on the device. This function should be matched
         * with a call to pc.gfx.Device#updateEnd. Calls to pc.gfx.Device#updateBegin
         * and pc.gfx.Device#updateEnd must not be nested.
         * @author Will Eastcott
         */
        updateBegin: function () {
            logASSERT(this.canvas !== null, "Device has not been started");

            this.boundBuffer = null;

            // Set the render target
            if (this.renderTarget) {
                this.renderTarget.bind();
            } else {
                var gl = this.gl;
                gl.bindFramebuffer(gl.FRAMEBUFFER, null);
            }

            for (var i = 0; i < 16; i++) {
                this.textureUnits[i] = null;
            }
        },

        /**
         * @function
         * @name pc.gfx.Device#updateEnd
         * @description Marks the end of a block of rendering. This function should be called
         * after a matching call to pc.gfx.Device#updateBegin. Calls to pc.gfx.Device#updateBegin
         * and pc.gfx.Device#updateEnd must not be nested.
         * @author Will Eastcott
         */
        updateEnd: function () {
        },

        /**
         * @function
         * @name pc.gfx.Device#draw
         * @description Submits a graphical primitive to the hardware for immediate rendering.
         * @param {Object} primitive Primitive object describing how to submit current vertex/index buffers defined as follows:
         * @param {pc.gfx.PRIMITIVE} primitive.type The type of primitive to render.
         * @param {Number} primitive.base The offset of the first index or vertex to dispatch in the draw call.
         * @param {Number} primitive.count The number of indices or vertices to dispatch in the draw call.
         * @param {Boolean} primitive.indexed True to interpret the primitive as indexed, thereby using the currently set index buffer and false otherwise.
         * @example
         * // Render a single, unindexed triangle
         * device.draw({
         *     type: pc.gfx.PRIMITIVE_TRIANGLES,
         *     base: 0,
         *     count: 3,
         *     indexed: false
         * )};
         * @author Will Eastcott
         */
        draw: function (primitive) {
            var gl = this.gl;

            var i, len, sampler, uniform, scopeId, uniformVersion, programVersion;
            var program = this.program;
            var samplers = program.samplers;
            var uniforms = program.uniforms;

            // Commit the vertex buffer inputs
            if (this.attributesInvalidated) {
                var attribute, element, vertexBuffer;
                var attributes = program.attributes;

                for (i = 0, len = attributes.length; i < len; i++) {
                    attribute = attributes[i];

                    // Retrieve vertex element for this shader attribute
                    element = attribute.scopeId.value;

                    // Check the vertex element is valid
                    if (element !== null) {
                        // Retrieve the vertex buffer that contains this element
                        vertexBuffer = this.vertexBuffers[element.stream];

                        // Set the active vertex buffer object
                        if (this.boundBuffer !== vertexBuffer.bufferId) {
                            gl.bindBuffer(gl.ARRAY_BUFFER, vertexBuffer.bufferId);
                            this.boundBuffer = vertexBuffer.bufferId;
                        }

                        // Hook the vertex buffer to the shader program
                        if (!this.enabledAttributes[attribute.locationId]) {
                            gl.enableVertexAttribArray(attribute.locationId);
                            this.enabledAttributes[attribute.locationId] = true;
                        }
                        gl.vertexAttribPointer(attribute.locationId, 
                                               element.numComponents, 
                                               this.lookup.elementType[element.dataType], 
                                               element.normalize,
                                               element.stride,
                                               element.offset);
                    }
                }

                this.attributesInvalidated = false;
            }

<<<<<<< HEAD
            // Commit any samplers used by active program
            for (i = 0, len = samplers.length; i < len; i++) {
                sampler = samplers[i];
                texture = sampler.scopeId.value;
                if (this.textureUnits[i] !== texture) {
                    gl.activeTexture(gl.TEXTURE0 + i);
                    texture.bind();
                    this.textureUnits[i] = texture;
                }
                if (sampler.slot !== i) {
                    gl.uniform1i(sampler.locationId, i);
                    sampler.slot = i;
                }
            }

            // Commit any updated uniforms
            for (i = 0, len = uniforms.length; i < len; i++) {
                uniform = uniforms[i];
                scopeId = uniform.scopeId;
                uniformVersion = uniform.version;
                programVersion = scopeId.versionObject.version;

                // Check the value is valid
                if (uniformVersion.globalId !== programVersion.globalId || uniformVersion.revision !== programVersion.revision) {
//                if (uniformVersion.notequals(programVersion)) {

                    // Copy the version to track that its now up to date
        //            uniformVersion.copy(programVersion);
                    uniformVersion.globalId = programVersion.globalId;
                    uniformVersion.revision = programVersion.revision;


                    // Call the function to commit the uniform value
                    this.commitFunction[uniform.dataType](uniform.locationId, scopeId.value);

//                    uniform.commitArgs[uniform.valueIndex] = uniform.scopeId.value;
  //                  uniform.commitFunc.apply(gl, uniform.commitArgs);
                }
            }
=======
            // Commit the shader uniforms
            this.commitSamplers();
            this.commitUniforms();
>>>>>>> 0e12e76b

            if (primitive.indexed) {
                gl.drawElements(this.lookupPrim[primitive.type],
                                primitive.count,
                                this.indexBuffer.glFormat,
                                primitive.base * 2);
            } else {
                gl.drawArrays(this.lookupPrim[primitive.type],
                              primitive.base,
                              primitive.count);
            }
        },

        /**
         * @function
         * @name pc.gfx.Device#clear
         * @description Clears the frame buffer of the currently set render target.
         * @param {Object} options Optional options object that controls the behavior of the clear operation defined as follows:
         * @param {Array} options.color The color to clear the color buffer to in the range 0.0 to 1.0 for each component.
         * @param {Number} options.depth The depth value to clear the depth buffer to in the range 0.0 to 1.0.
         * @param {pc.gfx.CLEARFLAG} options.flags The buffers to clear (the types being color, depth and stencil).
         * @example
         * // Clear color buffer to black and depth buffer to 1.0
         * device.clear();
         *
         * // Clear just the color buffer to red
         * device.clear({
         *     color: [1, 0, 0, 1],
         *     flags: pc.gfx.CLEARFLAG_COLOR 
         * });
         *
         * // Clear color buffer to yellow and depth to 1.0
         * device.clear({
         *     color: [1, 1, 0, 1],
         *     depth: 1.0,
         *     flags: pc.gfx.CLEARFLAG_COLOR | pc.gfx.CLEARFLAG_DEPTH
         * });
         * @author Will Eastcott
         */
        clear: function (options) {
            var defaultOptions = this.defaultClearOptions;
            options = options || defaultOptions;

            var flags = options.flags || defaultOptions.flags;
            var glFlags = this.lookupClear[flags];

            // Set the clear color
            var gl = this.gl;
            if (glFlags & gl.COLOR_BUFFER_BIT) {
                var color = options.color || defaultOptions.color;
                gl.clearColor(color[0], color[1], color[2], color[3]);
            }

            if (glFlags & gl.DEPTH_BUFFER_BIT) {
                // Set the clear depth
                var depth = options.depth || defaultOptions.depth;
                gl.clearDepth(depth);
            }

            // Clear the frame buffer
            gl.clear(glFlags);
        },

        /**
         * @function
         * @name pc.gfx.Device#getGlobalState
         * @author Will Eastcott
         */
        getGlobalState: function (state) {
            return this._globalState;
        },

        /**
         * @function
         * @name pc.gfx.Device#updateGlobalState
         * @author Will Eastcott
         */
        updateGlobalState: function (delta) {
            for (var key in delta) {
                if (this._localState[key] === undefined) {
                    this._stateFuncs[key](delta[key]);
                }
                this._globalState[key] = delta[key];
            }
        },

        /**
         * @function
         * @name pc.gfx.Device#getLocalState
         * @author Will Eastcott
         */
        getLocalState: function (state) {
            return this._localState;
        },

        /**
         * @function
         * @name pc.gfx.Device#updateLocalState
         * @author Will Eastcott
         */
        updateLocalState: function (localState) {
            for (var key in localState) {
                this._stateFuncs[key](localState[key]);
                this._localState[key] = localState[key];
            }
        },

        /**
         * @function
         * @name pc.gfx.Device#clearLocalState
         * @author Will Eastcott
         */
        clearLocalState: function () {
            for (var key in this._localState) {
                // Reset to global state
                this._stateFuncs[key](this._globalState[key]);
                delete this._localState[key];
            }
        },

        /**
         * @function
         * @name pc.gfx.Device#getCurrentState
         * @author Will Eastcott
         */
        getCurrentState: function () {
            return this._currentState;
        },

        /**
         * @function
         * @name pc.gfx.Device#setRenderTarget
         * @author Will Eastcott
         */
        setRenderTarget: function (renderTarget) {
            this.renderTarget = renderTarget;
        },

        /**
         * @function
         * @name pc.gfx.Device#getRenderTarget
         * @author Will Eastcott
         */
        getRenderTarget: function () {
            return this.renderTarget;
        },

        /**
         * @function
         * @name pc.gfx.Device#setIndexBuffer
         * @description Sets the current index buffer on the graphics device. On subsequent
         * calls to pc.gfx.Device#draw, the specified index buffer will be used to provide
         * index data for any indexed primitives.
         * @param {pc.gfx.IndexBuffer} indexBuffer The index buffer to assign to the device.
         * @author Will Eastcott
         */
        setIndexBuffer: function (indexBuffer) {
            // Store the index buffer
            if (this.indexBuffer !== indexBuffer) {
                this.indexBuffer = indexBuffer;

                // Set the active index buffer object
                var gl = this.gl;
                gl.bindBuffer(gl.ELEMENT_ARRAY_BUFFER, indexBuffer ? indexBuffer.bufferId : null);
            }
        },

        /**
         * @function
         * @name pc.gfx.Device#setVertexBuffer
         * @description Sets the current vertex buffer for a specific stream index on the graphics
         * device. On subsequent calls to pc.gfx.Device#draw, the specified vertex buffer will be 
         * used to provide vertex data for any primitives.
         * @param {pc.gfx.VertexBuffer} vertexBuffer The vertex buffer to assign to the device.
         * @param {Number} stream The stream index for the vertex buffer, indexed from 0 upwards.
         * @author Will Eastcott
         */
        setVertexBuffer: function (vertexBuffer, stream) {
            if (this.vertexBuffers[stream] !== vertexBuffer) {
                // Store the vertex buffer for this stream index
                this.vertexBuffers[stream] = vertexBuffer;

                // Push each vertex element in scope
                var vertexFormat = vertexBuffer.getFormat();
                var i = 0;
                var elements = vertexFormat.elements;
                var numElements = elements.length;
                while (i < numElements) {
                    var vertexElement = elements[i++];
                    vertexElement.stream = stream;
                    if (vertexElement.scopeId === null) {
                        vertexElement.scopeId = this.scope.resolve(vertexElement.name);
                    }
                    vertexElement.scopeId.setValue(vertexElement);
                }

                this.attributesInvalidated = true;
            }
        },

        /**
         * @function
         * @name pc.gfx.Device#setShader
         * @description Sets the active shader to be used during subsequent draw calls.
         * @param {pc.gfx.Shader} shader The shader to set to assign to the device.
         * @author Will Eastcott
         */
        setShader: function(shader) {
            if (shader !== this.shader) {
                this.shader = shader;

                // Set the active shader
                var gl = this.gl;
                gl.useProgram(shader.program);

                this.attributesInvalidated = true;
            }
        },

        /**
<<<<<<< HEAD
=======
         * @private
         * @name pc.gfx.Device#commitAttributes
         * @author Will Eastcott
         */
        commitAttributes: function () {
            var i, len, attribute, element, vertexBuffer;
            var attributes = this.shader.attributes;
            var gl = this.gl;

            for (i = 0, len = attributes.length; i < len; i++) {
                attribute = attributes[i];

                // Retrieve vertex element for this shader attribute
                element = attribute.scopeId.value;

                // Check the vertex element is valid
                if (element !== null) {
                    // Retrieve the vertex buffer that contains this element
                    vertexBuffer = this.vertexBuffers[element.stream];

                    // Set the active vertex buffer object
                    if (this.boundBuffer !== vertexBuffer.bufferId) {
                        gl.bindBuffer(gl.ARRAY_BUFFER, vertexBuffer.bufferId);
                        this.boundBuffer = vertexBuffer.bufferId;
                    }

                    // Hook the vertex buffer to the shader program
                    gl.enableVertexAttribArray(attribute.locationId);
                    gl.vertexAttribPointer(attribute.locationId, 
                                           element.numComponents, 
                                           this.lookup.elementType[element.dataType], 
                                           element.normalize,
                                           element.stride,
                                           element.offset);
                }
            }
        },

        /**
         * @private
         * @name pc.gfx.Device#commitSamplers
         * @author Will Eastcott
         */
        commitSamplers: function () {
            var gl = this.gl;
            var i, len, sampler, value;
            var samplers = this.shader.samplers;

            for (i = 0, len = samplers.length; i < len; i++) {
                sampler = samplers[i];
                texture = sampler.scopeId.value;
                if (this.textureUnits[i] !== texture) {
                    gl.activeTexture(gl.TEXTURE0 + i);
                    texture.bind();
                    this.textureUnits[i] = texture;
                }
                if (sampler.slot !== i) {
                    gl.uniform1i(sampler.locationId, i);
                    sampler.slot = i;
                }
            }
        },

        /**
         * @private
         * @name pc.gfx.Device#commitUniforms
         * @author Will Eastcott
         */
        commitUniforms: function () {
            var i, len, uniform;
            var uniforms = this.shader.uniforms;
            var gl = this.gl;

            for (i = 0, len = uniforms.length; i < len; i++) {
                uniform = uniforms[i];
                // Check the value is valid
                if (uniform.version.notequals(uniform.scopeId.versionObject.version)) {

                    // Copy the version to track that its now up to date
                    uniform.version.copy(uniform.scopeId.versionObject.version);

                    // Retrieve value for this shader uniform
                    var value = uniform.scopeId.value;

                    // Call the function to commit the uniform value
                    this.commitFunction[uniform.dataType](uniform.locationId, value);

    //              uniform.commitArgs[uniform.valueIndex] = uniform.scopeId.value;
    //              uniform.commitFunc.apply(gl, uniform.commitArgs);
                }
            }
        },

        /**
>>>>>>> 0e12e76b
         * @function
         * @name pc.gfx.Device#getBoneLimit
         * @description Queries the maximum number of bones that can be referenced by a shader.
         * The shader generators (pc.gfx.programlib) use this number to specify the matrix array
         * size of the uniform 'matrix_pose[0]'. The value is calculated based on the number of 
         * available uniform vectors available after subtracting the number taken by a typical 
         * heavyweight shader. If a different number is required, it can be tuned via
         * pc.gfx.Device#setBoneLimit.
         * @returns {Number} The maximum number of bones that can be supported by the host hardware.
         * @author Will Eastcott
         */
        getBoneLimit: function () {
            return this.boneLimit;
        },

        /**
         * @function
         * @name pc.gfx.Device#setBoneLimit
         * @description Specifies the maximum number of bones that the device can support on
         * the current hardware. This function allows the default calculated value based on
         * available vector uniforms to be overridden.
         * @param {Number} maxBones The maximum number of bones supported by the host hardware.
         * @author Will Eastcott
         */
        setBoneLimit: function (maxBones) {
            this.boneLimit = maxBones;
        },

        /**
         * @function
         * @name pc.gfx.Device#enableValidation
         * @description Activates additional validation within the engine. Internally,
         * the WebGL error code is checked after every call to a WebGL function. If an error
         * is detected, it will be output to the Javascript console. Note that enabling
         * validation will have negative performance implications for the PlayCanvas runtime.
         * @param {Boolean} enable true to activate validation and false to deactivate it.
         * @author Will Eastcott
         */
        enableValidation: function (enable) {
            if (enable === true) {
                if (this.gl instanceof WebGLRenderingContext) {

                    // Create a new WebGLValidator object to
                    // usurp the real WebGL context
                    this.gl = new WebGLValidator(this.gl);
                }
            } else {
                if (this.gl instanceof WebGLValidator) {

                    // Unwrap the real WebGL context
                    this.gl = Context.gl;
                }
            }
        },

        /**
         * @function
         * @name pc.gfx.Device#validate
         * @description Performs a one time validation on the error state of the underlying
         * WebGL API. Note that pc.gfx.Device#enableValidation does not have to be activated
         * for this function to operate. If an error is detected, it is output to the
         * Javascript console and the function returns false. Otherwise, the function returns
         * true. If an error is detected, it will have been triggered by a WebGL call between
         * the previous and this call to pc.gfx.Device#validate. If this is the first call to
         * pc.gfx.Device#validate, it detects errors since the device was created.
         * @returns {Boolean} false if there was an error and true otherwise.
         * @author Will Eastcott
         */
        validate: function () {
            var gl = this.gl;
            var error = gl.getError();

            if (error !== gl.NO_ERROR) {
                Log.error("WebGL error: " + WebGLValidator.ErrorString[error]);
                return false;
            }

            return true;
        }
    };

    Object.defineProperty(Device.prototype, 'maxSupportedMaxAnisotropy', {
        get: function() {
            var maxAnisotropy = 1;
            var glExt = this.extTextureFilterAnisotropic;
            if (glExt) {
                var gl = this.gl;
                maxAnisotropy = gl.getParameter(glExt.MAX_TEXTURE_MAX_ANISOTROPY_EXT);
            }
            return maxAnisotropy;
        }
    });

    Object.defineProperty(Device.prototype, 'width', {
        get: function() { return this.gl.drawingBufferWidth || this.canvas.width; }
    });

    Object.defineProperty(Device.prototype, 'height', {
        get: function() { return this.gl.drawingBufferHeight || this.canvas.height; }
    });

    return {
        UnsupportedBrowserError: UnsupportedBrowserError,
        ContextCreationError: ContextCreationError,
        Device: Device
    }; 
}());<|MERGE_RESOLUTION|>--- conflicted
+++ resolved
@@ -515,14 +515,14 @@
             var gl = this.gl;
 
             var i, len, sampler, uniform, scopeId, uniformVersion, programVersion;
-            var program = this.program;
-            var samplers = program.samplers;
-            var uniforms = program.uniforms;
+            var shader = this.shader;
+            var samplers = shader.samplers;
+            var uniforms = shader.uniforms;
 
             // Commit the vertex buffer inputs
             if (this.attributesInvalidated) {
                 var attribute, element, vertexBuffer;
-                var attributes = program.attributes;
+                var attributes = shader.attributes;
 
                 for (i = 0, len = attributes.length; i < len; i++) {
                     attribute = attributes[i];
@@ -558,8 +558,7 @@
                 this.attributesInvalidated = false;
             }
 
-<<<<<<< HEAD
-            // Commit any samplers used by active program
+            // Commit the shader program variables
             for (i = 0, len = samplers.length; i < len; i++) {
                 sampler = samplers[i];
                 texture = sampler.scopeId.value;
@@ -598,11 +597,6 @@
   //                  uniform.commitFunc.apply(gl, uniform.commitArgs);
                 }
             }
-=======
-            // Commit the shader uniforms
-            this.commitSamplers();
-            this.commitUniforms();
->>>>>>> 0e12e76b
 
             if (primitive.indexed) {
                 gl.drawElements(this.lookupPrim[primitive.type],
@@ -823,103 +817,7 @@
         },
 
         /**
-<<<<<<< HEAD
-=======
-         * @private
-         * @name pc.gfx.Device#commitAttributes
-         * @author Will Eastcott
-         */
-        commitAttributes: function () {
-            var i, len, attribute, element, vertexBuffer;
-            var attributes = this.shader.attributes;
-            var gl = this.gl;
-
-            for (i = 0, len = attributes.length; i < len; i++) {
-                attribute = attributes[i];
-
-                // Retrieve vertex element for this shader attribute
-                element = attribute.scopeId.value;
-
-                // Check the vertex element is valid
-                if (element !== null) {
-                    // Retrieve the vertex buffer that contains this element
-                    vertexBuffer = this.vertexBuffers[element.stream];
-
-                    // Set the active vertex buffer object
-                    if (this.boundBuffer !== vertexBuffer.bufferId) {
-                        gl.bindBuffer(gl.ARRAY_BUFFER, vertexBuffer.bufferId);
-                        this.boundBuffer = vertexBuffer.bufferId;
-                    }
-
-                    // Hook the vertex buffer to the shader program
-                    gl.enableVertexAttribArray(attribute.locationId);
-                    gl.vertexAttribPointer(attribute.locationId, 
-                                           element.numComponents, 
-                                           this.lookup.elementType[element.dataType], 
-                                           element.normalize,
-                                           element.stride,
-                                           element.offset);
-                }
-            }
-        },
-
-        /**
-         * @private
-         * @name pc.gfx.Device#commitSamplers
-         * @author Will Eastcott
-         */
-        commitSamplers: function () {
-            var gl = this.gl;
-            var i, len, sampler, value;
-            var samplers = this.shader.samplers;
-
-            for (i = 0, len = samplers.length; i < len; i++) {
-                sampler = samplers[i];
-                texture = sampler.scopeId.value;
-                if (this.textureUnits[i] !== texture) {
-                    gl.activeTexture(gl.TEXTURE0 + i);
-                    texture.bind();
-                    this.textureUnits[i] = texture;
-                }
-                if (sampler.slot !== i) {
-                    gl.uniform1i(sampler.locationId, i);
-                    sampler.slot = i;
-                }
-            }
-        },
-
-        /**
-         * @private
-         * @name pc.gfx.Device#commitUniforms
-         * @author Will Eastcott
-         */
-        commitUniforms: function () {
-            var i, len, uniform;
-            var uniforms = this.shader.uniforms;
-            var gl = this.gl;
-
-            for (i = 0, len = uniforms.length; i < len; i++) {
-                uniform = uniforms[i];
-                // Check the value is valid
-                if (uniform.version.notequals(uniform.scopeId.versionObject.version)) {
-
-                    // Copy the version to track that its now up to date
-                    uniform.version.copy(uniform.scopeId.versionObject.version);
-
-                    // Retrieve value for this shader uniform
-                    var value = uniform.scopeId.value;
-
-                    // Call the function to commit the uniform value
-                    this.commitFunction[uniform.dataType](uniform.locationId, value);
-
-    //              uniform.commitArgs[uniform.valueIndex] = uniform.scopeId.value;
-    //              uniform.commitFunc.apply(gl, uniform.commitArgs);
-                }
-            }
-        },
-
-        /**
->>>>>>> 0e12e76b
+        
          * @function
          * @name pc.gfx.Device#getBoneLimit
          * @description Queries the maximum number of bones that can be referenced by a shader.
